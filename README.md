<p align="left"> 
<img width=15% src="https://dai.lids.mit.edu/wp-content/uploads/2018/06/Logo_DAI_highres.png" alt=“Copulas” />
  <i>An open source project from Data to AI Lab at MIT.</i>
</p>

[![][pypi-img]][pypi-url] [![][travis-img]][travis-url]

# Reversible Data Transforms

This a python library used to transform data for data science libraries and preserve the transformations in order to reverse them as needed.

- Free software: MIT license
- Documentation: https://HDI-Project.github.io/RDT

[travis-img]: https://travis-ci.org/HDI-Project/RDT.svg?branch=master
[travis-url]: https://travis-ci.org/HDI-Project/RDT
[pypi-img]: https://img.shields.io/pypi/v/RDT.svg
[pypi-url]: https://pypi.python.org/pypi/RDT



## Installation

### Install with pip

The simplest and recommended way to install RDT is using `pip`:

```
pip install rdt
```

### Install from sources

You can also clone the repository and install it from sources

```
git clone git@github.com:HDI-Project/RDT.git
cd RDT
pip install -e .
```

## Usage

This library is used to apply desired transformations to individual tables or entire datasets
all at once, with the goal of getting completely numeric tables as the output. The desired
transformations can be specified at the column level, or dataset level. For example, you can
apply a datetime transformation to only select columns, or you can specify that you want every
datetime column in the dataset to go through that transformation.

### Transforming a column

The base class of this library is the BaseTransformer class. This class provides method to fit
a transformer to your data and transform it, a method to transform new data with an already
fitted transformer and a method to reverse a transform and get data that looks like the original
input. Each transformer class inherits from the BaseTransformer class, and thus has all
these methods.

Transformers take in a column and the meta data for that column as an input. Below we will
demonstrate how to use a datetime transformer to transform and reverse transform a column.

First we need to decompress the demo data included in the repository by running this
command on a shell:

```
tar -xvzf examples/data/airbnb.tar.gz -C examples/data/
```

Afterwards, we can proceed to open a python interpreter and load the data

<<<<<<< HEAD
```
>>> from rdt.transfomers import get_col_info
=======
```python
>>> from rdt.utils import get_col_info
>>>>>>> 17d83496
>>> demo_data = 'examples/data/airbnb/Airbnb_demo_meta.json'
>>> column, column_metadata = get_col_info('users', 'date_account_created', demo_data)
>>> column.head(5)
0    2014-01-01
1    2014-01-01
2    2014-01-01
3    2014-01-01
4    2014-01-01
Name: date_account_created, dtype: object

>>> column_metadata
{'name': 'date_account_created',
 'type': 'datetime',
 'format': '%Y-%m-%d',
 'uniques': 1634}

```

Now we can transform the column.

```python
>>> from rdt.transformers.DTTransformer import DTTransformer
>>> transformer = DTTransformer()
>>> transformed_data = transformer.fit_transform(column, column_metadata)
>>> transformed_data.head(5)
0                      1          1.388531e+18
1                      1          1.388531e+18
2                      1          1.388531e+18
3                      1          1.388531e+18
4                      1          1.388531e+18

```

If you want to reverse the transformation and get the original data back, you can run the
following command.

```python
>>> reverse_transformed = transformer.reverse_transform(transformed_data, column_metadata)
>>> reverse_transformed.head(5)
  date_account_created
  date_account_created
0           2014-01-01
1           2014-01-01
2           2014-01-01
3           2014-01-01
4           2014-01-01
```

### Transforming a table

You can also transform an entire table using the HyperTransformer class. Again, we can start by
loading the data.

```python
>>> from rdt.utils import get_table_dict
>>> meta_file = 'examples/data/airbnb/Airbnb_demo_meta.json'
>>> table_dict = get_table_dict(meta_file)
>>> table, table_meta = table_dict['users']
```

Now you can pass a list of the desired transformers into the `fit_transform_table` function to
transform the whole table.

```python
>>> from rdt.hyper_transformer import HyperTransformer
>>> ht = HyperTransformer(meta_file)
>>> tl = ['DTTransformer', 'NumberTransformer', 'CatTransformer']
>>> transformed = ht.fit_transform_table(table, table_meta, transformer_list=tl)
>>> transformed.head(3).T
                                     0             1             2
?date_account_created     1.000000e+00  1.000000e+00  1.000000e+00
date_account_created      1.388531e+18  1.388531e+18  1.388531e+18
?timestamp_first_active   1.000000e+00  1.000000e+00  1.000000e+00
timestamp_first_active    1.654000e+13  1.654000e+13  1.654000e+13
?date_first_booking       1.000000e+00  0.000000e+00  0.000000e+00
date_first_booking        1.388790e+18  0.000000e+00  0.000000e+00
?gender                   1.000000e+00  1.000000e+00  1.000000e+00
gender                    8.522112e-01  3.412078e-01  1.408864e-01
?age                      1.000000e+00  0.000000e+00  0.000000e+00
age                       6.200000e+01  3.700000e+01  3.700000e+01
?signup_method            1.000000e+00  1.000000e+00  1.000000e+00
signup_method             3.282037e-01  3.500181e-01  4.183867e-01
?signup_flow              1.000000e+00  1.000000e+00  1.000000e+00
signup_flow               4.453093e-01  3.716032e-01  3.906801e-01
?language                 1.000000e+00  1.000000e+00  1.000000e+00
language                  2.927157e-01  5.682538e-01  6.622744e-01
?affiliate_channel        1.000000e+00  1.000000e+00  1.000000e+00
affiliate_channel         9.266169e-01  5.640470e-01  8.044208e-01
?affiliate_provider       1.000000e+00  1.000000e+00  1.000000e+00
affiliate_provider        7.717574e-01  2.539509e-01  7.288847e-01
?first_affiliate_tracked  1.000000e+00  1.000000e+00  1.000000e+00
first_affiliate_tracked   3.861429e-01  8.600605e-01  4.029200e-01
?signup_app               1.000000e+00  1.000000e+00  1.000000e+00
signup_app                6.915504e-01  6.373492e-01  5.798949e-01
?first_device_type        1.000000e+00  1.000000e+00  1.000000e+00
first_device_type         6.271052e-01  2.611754e-01  6.828802e-01
?first_browser            1.000000e+00  1.000000e+00  1.000000e+00
first_browser             2.481743e-01  5.087636e-01  5.023412e-01

```

You can then reverse transform the output to get a table in the original format, but it will
only contain the columns corresponding to those that were transformed (ie. numeric columns).

```python
>>> reverse_transformed = ht.reverse_transform_table(transformed, table_meta)
>>> reverse_transformed.head(3).T
                                       0               1                2
date_account_created          2014-01-01      2014-01-01       2014-01-01
timestamp_first_active    19700101053540  19700101053540   19700101053540
date_first_booking            2014-01-04             NaN              NaN
gender                              MALE       -unknown-        -unknown-
age                                   62             NaN              NaN
signup_method                      basic           basic            basic
signup_flow                            0               0                0
language                              en              en               en
affiliate_channel          sem-non-brand          direct        sem-brand
affiliate_provider                google          direct           google
first_affiliate_tracked              omg       untracked              omg
signup_app                           Web             Web              Web
first_device_type        Windows Desktop     Mac Desktop  Windows Desktop
first_browser                     Chrome         Firefox          Firefox

```

### Transforming a dataset

The hyper transformer is also capable of transforming all of the tables specified in your
meta.json at once.

```python
>>> from rdt.hyper_transformer import HyperTransformer
>>> meta_file = 'examples/data/airbnb/Airbnb_demo_meta.json'
>>> ht = HyperTransformer(meta_file)
>>> tl = ['DTTransformer', 'NumberTransformer', 'CatTransformer']
>>> transformed = ht.fit_transform(transformer_list=tl)
>>> transformed['users'].head(3).T
                                     0             1             2
?date_account_created     1.000000e+00  1.000000e+00  1.000000e+00
date_account_created      1.388531e+18  1.388531e+18  1.388531e+18
?timestamp_first_active   1.000000e+00  1.000000e+00  1.000000e+00
timestamp_first_active    1.654000e+13  1.654000e+13  1.654000e+13
?date_first_booking       1.000000e+00  0.000000e+00  0.000000e+00
date_first_booking        1.388790e+18  0.000000e+00  0.000000e+00
?gender                   1.000000e+00  1.000000e+00  1.000000e+00
gender                    9.061832e-01  1.729590e-01  4.287514e-02
?age                      1.000000e+00  0.000000e+00  0.000000e+00
age                       6.200000e+01  3.700000e+01  3.700000e+01
?signup_method            1.000000e+00  1.000000e+00  1.000000e+00
signup_method             5.306912e-01  4.082081e-01  3.028973e-01
?signup_flow              1.000000e+00  1.000000e+00  1.000000e+00
signup_flow               4.597129e-01  4.751324e-01  5.495054e-01
?language                 1.000000e+00  1.000000e+00  1.000000e+00
language                  2.947847e-01  4.170684e-01  5.057820e-01
?affiliate_channel        1.000000e+00  1.000000e+00  1.000000e+00
affiliate_channel         9.213130e-01  4.712533e-01  8.231925e-01
?affiliate_provider       1.000000e+00  1.000000e+00  1.000000e+00
affiliate_provider        7.649791e-01  2.028804e-01  7.174262e-01
?first_affiliate_tracked  1.000000e+00  1.000000e+00  1.000000e+00
first_affiliate_tracked   3.716114e-01  6.723371e-01  3.710109e-01
?signup_app               1.000000e+00  1.000000e+00  1.000000e+00
signup_app                3.583918e-01  2.627690e-01  4.544640e-01
?first_device_type        1.000000e+00  1.000000e+00  1.000000e+00
first_device_type         6.621950e-01  3.078130e-01  7.152115e-01
?first_browser            1.000000e+00  1.000000e+00  1.000000e+00
first_browser             2.410379e-01  4.766930e-01  4.865389e-01

>>> transformed['sessions'].head(3).T
                         0             1           2
?action           1.000000      1.000000    1.000000
action            0.361382      0.597891    0.353806
?action_type      1.000000      1.000000    1.000000
action_type       0.089913      0.560351    0.046400
?action_detail    1.000000      1.000000    1.000000
action_detail     0.070212      0.852246    0.107477
?device_type      1.000000      1.000000    1.000000
device_type       0.726447      0.711231    0.710298
?secs_elapsed     1.000000      1.000000    1.000000
secs_elapsed    319.000000  67753.000000  301.000000

>>> reverse_transformed = ht.reverse_transform(tables=transformed)
>>> reverse_transformed['users'].head(3).T
                                       0               1                2
date_account_created          2014-01-01      2014-01-01       2014-01-01
timestamp_first_active    19700101053540  19700101053540   19700101053540
date_first_booking            2014-01-04             NaN              NaN
gender                              MALE       -unknown-        -unknown-
age                                   62             NaN              NaN
signup_method                      basic           basic            basic
signup_flow                            0               0                0
language                              en              en               en
affiliate_channel          sem-non-brand          direct        sem-brand
affiliate_provider                google          direct           google
first_affiliate_tracked              omg       untracked              omg
signup_app                           Web             Web              Web
first_device_type        Windows Desktop     Mac Desktop  Windows Desktop
first_browser                     Chrome         Firefox          Firefox

>>> reverse_transformed['sessions'].head(3).T
                             0                    1                2
action                  lookup       search_results           lookup
action_type               None                click             None
action_detail             None  view_search_results             None
device_type    Windows Desktop      Windows Desktop  Windows Desktop
secs_elapsed               319                67753              301

```<|MERGE_RESOLUTION|>--- conflicted
+++ resolved
@@ -67,13 +67,8 @@
 
 Afterwards, we can proceed to open a python interpreter and load the data
 
-<<<<<<< HEAD
-```
+```python
 >>> from rdt.transfomers import get_col_info
-=======
-```python
->>> from rdt.utils import get_col_info
->>>>>>> 17d83496
 >>> demo_data = 'examples/data/airbnb/Airbnb_demo_meta.json'
 >>> column, column_metadata = get_col_info('users', 'date_account_created', demo_data)
 >>> column.head(5)
