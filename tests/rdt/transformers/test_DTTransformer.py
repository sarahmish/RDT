import json
from unittest import TestCase

import numpy as np
import pandas as pd

from rdt.transformers.DTTransformer import DTTransformer


class TestDTTransformer(TestCase):
    def setUp(self):
        self.normal_data = pd.read_csv('tests/data/datetime/normal.csv')
        self.missing_data = pd.read_csv('tests/data/datetime/missing.csv')

        with open('tests/data/datetime/normal.json') as f:
            self.normal_meta = json.load(f)

        with open('tests/data/datetime/missing.json') as f:
            self.missing_meta = json.load(f)

        self.normal_data = self.normal_data[self.normal_meta['name']]
        self.missing_data = self.missing_data[self.missing_meta['name']]
        self.transformer = DTTransformer()

    def test_fit_transform(self):
        """fit_transforms transforms datetime values into floats."""
        # Setup
        transformer = DTTransformer()
        expected_result = pd.Series([
            1.3885524e+18,
            1.3886388e+18,
            1.3887252e+18,
            1.3888116e+18
        ])
        column_name = self.normal_meta['name']

        # Run
        transformed = transformer.fit_transform(self.normal_data, self.normal_meta)
        result = transformed[column_name]

        # Check
        assert np.allclose(result, expected_result, 1e-03)

    def test_fit_transform_out_of_bounds(self):
<<<<<<< HEAD
        """Tests that out of bounds time stamps get transformed"""
        out_of_bounds_data = pd.Series([
            '2262-04-11 23:47:16.854775',
            '2263-04-11 23:47:16.854776'
        ])
        out_of_bounds_meta = {
            "name": "date_first_booking",
            "type": "datetime",
            "format": "%Y-%m-%d %H:%M:%S.%f",
        }

        transformed = self.transformer.fit_transform(
            out_of_bounds_data, out_of_bounds_meta)

        predicted = transformed[out_of_bounds_meta['name']]
        expected = pd.Series([9.223386e+18, 0.000000e+00])
        # load correct answer
        self.assertTrue(np.allclose(expected, predicted, 1e-03))
=======
        """Out of bounds values should be transformed too."""
        # Setup
        out_of_bounds_data = pd.Series([
            '2262-04-11 23:47:16.854775807',
            '2263-04-11 23:47:16.854775808'
        ])
>>>>>>> a57276ba

        expected_result = pd.Series([
            9.223386e+18,
            0.000000e+00
        ])

        # Run
        transformed = self.transformer.fit_transform(out_of_bounds_data, self.missing_meta)
        result = transformed[self.missing_meta['name']]

        # Check
        self.assertTrue(np.allclose(result, expected_result, 1e-03))

    def test_reverse_transform(self):
        """reverse_transform reverse fit_transforms."""
        # Setup
        column_name = self.normal_meta['name']
        transformed = self.transformer.fit_transform(
            self.normal_data, self.normal_meta, missing=False)

        # Run
        result = self.transformer.reverse_transform(
            transformed[column_name], self.normal_meta, missing=False)

        # Check
        assert result[column_name].equals(self.normal_data)

    def test_reverse_transform_nan(self):
        """Checks that nans are handled correctly in reverse transformation"""

        # Setup
        transformed = pd.Series(
            [
                1.3885524e+18,
                1.3885524e+18,
                1.3887252e+18,
                1.3887252e+18,
                np.nan
            ],
            name='date_account_created'
        )
        expected_result = pd.DataFrame({'date_account_created': [
            '01/01/14',
            '01/01/14',
            '01/03/14',
            '01/03/14',
            '01/01/14'
        ]})
        self.transformer.fit_transform(self.normal_data, self.normal_meta)

        # Run
        result = self.transformer.reverse_transform(transformed, self.normal_meta, False)

        # Check
        assert result.equals(expected_result)

    def test_fit_transform_missing(self):
        """fit_transform will fill NaN values by default."""
        # Setup
        column_name = self.missing_meta['name']
        expected_result = pd.Series(
            [
                0.00000000e+00,
                1.41877080e+18,
                0.00000000e+00,
                1.38861720e+18,
                1.39967280e+18
            ],
            name=column_name
        )

        # Run
        transformed = self.transformer.fit_transform(self.missing_data, self.missing_meta)
        result = transformed[column_name]

        # Check
        # There are no null values in the transformed data.
        assert not result.isnull().any().any()
        assert np.isclose(expected_result, result).all()

    def test_reverse_transform_missing(self):
        # Setup
        transformed = self.transformer.fit_transform(self.missing_data, self.missing_meta)
        expected_result = self.missing_data

        # Run
        result = self.transformer.reverse_transform(transformed, self.missing_meta)
        result = result[self.missing_meta['name']]

        # Check
        assert result.equals(expected_result)

    def test_reversibility_transforms(self):
        """Transforming and reverse transforming a column leaves it unchanged."""
        # Setup
        transformer = DTTransformer()

        # Run
        transformed_data = transformer.fit_transform(self.normal_data, self.normal_meta)
        reversed_data = transformer.reverse_transform(transformed_data, self.normal_meta)

        # Check
        assert reversed_data['date_account_created'].equals(self.normal_data)<|MERGE_RESOLUTION|>--- conflicted
+++ resolved
@@ -42,33 +42,12 @@
         assert np.allclose(result, expected_result, 1e-03)
 
     def test_fit_transform_out_of_bounds(self):
-<<<<<<< HEAD
-        """Tests that out of bounds time stamps get transformed"""
-        out_of_bounds_data = pd.Series([
-            '2262-04-11 23:47:16.854775',
-            '2263-04-11 23:47:16.854776'
-        ])
-        out_of_bounds_meta = {
-            "name": "date_first_booking",
-            "type": "datetime",
-            "format": "%Y-%m-%d %H:%M:%S.%f",
-        }
-
-        transformed = self.transformer.fit_transform(
-            out_of_bounds_data, out_of_bounds_meta)
-
-        predicted = transformed[out_of_bounds_meta['name']]
-        expected = pd.Series([9.223386e+18, 0.000000e+00])
-        # load correct answer
-        self.assertTrue(np.allclose(expected, predicted, 1e-03))
-=======
         """Out of bounds values should be transformed too."""
         # Setup
         out_of_bounds_data = pd.Series([
             '2262-04-11 23:47:16.854775807',
             '2263-04-11 23:47:16.854775808'
         ])
->>>>>>> a57276ba
 
         expected_result = pd.Series([
             9.223386e+18,
