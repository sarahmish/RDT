--- conflicted
+++ resolved
@@ -154,26 +154,21 @@
         """Maps the values to probabilities."""
 
         # Setup
-<<<<<<< HEAD
-        data = pd.Series(['A', 'B', 'A', 'B', 'B'])
-        col_meta = {
-            "name": "breakfast",
-            "type": "categorical"
-        }
-=======
+        col_meta = {
+            "name": "breakfast",
+            "type": "categorical"
+        }
         data = pd.DataFrame({
-            'col1': ['A', 'B', 'A', 'B', 'B']
-        })
->>>>>>> 39ba4b43
-        transformer = CatTransformer()
-        transformer.col_name = 'col1'
+            'breakfast': ['A', 'B', 'A', 'B', 'B']
+        })
+        transformer = CatTransformer()
 
         # Run
         transformer.fit(data, col_meta)
 
         # Check
         # Keys are unique values of initial data
-        assert set(transformer.probability_map.keys()) == set(data['col1'].unique())
+        assert set(transformer.probability_map.keys()) == set(data['breakfast'].unique())
 
         frequency = {  # The frequency of the values in data
             'A': 0.4,
